--- conflicted
+++ resolved
@@ -131,19 +131,6 @@
         return file;
     }
 
-<<<<<<< HEAD
-    @Override
-    protected Settings.Builder setRandomIndexSettings(Random random, Settings.Builder builder) {
-        if (globalCompatibilityVersion().before(Version.V_1_3_2)) {
-            // if we test against nodes before 1.3.2 we disable all the compression due to a known bug
-            // see #7210
-            builder.put(RecoverySettings.INDICES_RECOVERY_COMPRESS_SETTING.getKey(), false);
-        }
-        return builder;
-    }
-
-=======
->>>>>>> bc8745dc
     /**
      * Retruns the tests compatibility version.
      */
@@ -253,16 +240,6 @@
         Settings.Builder builder = Settings.builder().put(requiredSettings());
         builder.put(TransportModule.TRANSPORT_TYPE_KEY, "netty"); // run same transport  / disco as external
         builder.put("node.mode", "network");
-<<<<<<< HEAD
-
-        if (compatibilityVersion().before(Version.V_1_3_2)) {
-            // if we test against nodes before 1.3.2 we disable all the compression due to a known bug
-            // see #7210
-            builder.put(Transport.TransportSettings.TRANSPORT_TCP_COMPRESS, false)
-                    .put(RecoverySettings.INDICES_RECOVERY_COMPRESS_SETTING.getKey(), false);
-        }
-=======
->>>>>>> bc8745dc
         return builder.build();
     }
 
