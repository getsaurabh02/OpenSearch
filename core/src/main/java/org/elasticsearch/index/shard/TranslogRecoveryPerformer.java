/*
 * Licensed to Elasticsearch under one or more contributor
 * license agreements. See the NOTICE file distributed with
 * this work for additional information regarding copyright
 * ownership. Elasticsearch licenses this file to you under
 * the Apache License, Version 2.0 (the "License"); you may
 * not use this file except in compliance with the License.
 * You may obtain a copy of the License at
 *
 *    http://www.apache.org/licenses/LICENSE-2.0
 *
 * Unless required by applicable law or agreed to in writing,
 * software distributed under the License is distributed on an
 * "AS IS" BASIS, WITHOUT WARRANTIES OR CONDITIONS OF ANY
 * KIND, either express or implied.  See the License for the
 * specific language governing permissions and limitations
 * under the License.
 */
package org.elasticsearch.index.shard;

import org.elasticsearch.ElasticsearchException;
import org.elasticsearch.common.io.stream.StreamInput;
import org.elasticsearch.common.io.stream.StreamOutput;
import org.elasticsearch.common.logging.ESLogger;
import org.elasticsearch.index.engine.Engine;
import org.elasticsearch.index.engine.IgnoreOnRecoveryEngineException;
import org.elasticsearch.index.mapper.DocumentMapperForType;
import org.elasticsearch.index.mapper.MapperException;
import org.elasticsearch.index.mapper.MapperService;
import org.elasticsearch.index.mapper.Mapping;
import org.elasticsearch.index.mapper.Uid;
import org.elasticsearch.index.translog.Translog;
import org.elasticsearch.rest.RestStatus;

import java.io.IOException;
import java.util.HashMap;
import java.util.Map;

import static org.elasticsearch.index.mapper.SourceToParse.source;

/**
 * The TranslogRecoveryPerformer encapsulates all the logic needed to transform a translog entry into an
 * indexing operation including source parsing and field creation from the source.
 */
public class TranslogRecoveryPerformer {
    private final MapperService mapperService;
    private final ESLogger logger;
    private final Map<String, Mapping> recoveredTypes = new HashMap<>();
    private final ShardId shardId;

    protected TranslogRecoveryPerformer(ShardId shardId, MapperService mapperService, ESLogger logger) {
        this.shardId = shardId;
        this.mapperService = mapperService;
        this.logger = logger;
    }

    protected DocumentMapperForType docMapper(String type) {
        return mapperService.documentMapperWithAutoCreate(type); // protected for testing
    }

    /**
     * Applies all operations in the iterable to the current engine and returns the number of operations applied.
     * This operation will stop applying operations once an operation failed to apply.
     *
     * Throws a {@link MapperException} to be thrown if a mapping update is encountered.
     */
    int performBatchRecovery(Engine engine, Iterable<Translog.Operation> operations) {
        int numOps = 0;
        try {
            for (Translog.Operation operation : operations) {
                performRecoveryOperation(engine, operation, false);
                numOps++;
            }
            engine.getTranslog().sync();
        } catch (Throwable t) {
            throw new BatchOperationException(shardId, "failed to apply batch translog operation", numOps, t);
        }
        return numOps;
    }

    public int recoveryFromSnapshot(Engine engine, Translog.Snapshot snapshot) throws IOException {
        Translog.Operation operation;
        int opsRecovered = 0;
        while ((operation = snapshot.next()) != null) {
            try {
                performRecoveryOperation(engine, operation, true);
                opsRecovered++;
            } catch (ElasticsearchException e) {
                if (e.status() == RestStatus.BAD_REQUEST) {
                    // mainly for MapperParsingException and Failure to detect xcontent
                    logger.info("ignoring recovery of a corrupt translog entry", e);
                } else {
                    throw e;
                }
            }
        }
        return opsRecovered;
    }

    public static class BatchOperationException extends ElasticsearchException {

        private final int completedOperations;

        public BatchOperationException(ShardId shardId, String msg, int completedOperations, Throwable cause) {
            super(msg, cause);
            setShard(shardId);
            this.completedOperations = completedOperations;
        }

        public BatchOperationException(StreamInput in) throws IOException{
            super(in);
            completedOperations = in.readInt();
        }

        @Override
        public void writeTo(StreamOutput out) throws IOException {
            super.writeTo(out);
            out.writeInt(completedOperations);
        }

        /** the number of succesful operations performed before the exception was thrown */
        public int completedOperations() {
            return completedOperations;
        }
    }

    private void maybeAddMappingUpdate(String type, Mapping update, String docId, boolean allowMappingUpdates) {
        if (update == null) {
            return;
        }
        if (allowMappingUpdates == false) {
            throw new MapperException("mapping updates are not allowed (type: [" + type + "], id: [" + docId + "])");
        }
        Mapping currentUpdate = recoveredTypes.get(type);
        if (currentUpdate == null) {
            recoveredTypes.put(type, update);
        } else {
            currentUpdate = currentUpdate.merge(update, false);
        }
    }

    /**
     * Performs a single recovery operation.
     *
     * @param allowMappingUpdates true if mapping update should be accepted (but collected). Setting it to false will
     *                            cause a {@link MapperException} to be thrown if an update
     *                            is encountered.
     */
    public void performRecoveryOperation(Engine engine, Translog.Operation operation, boolean allowMappingUpdates) {
        try {
            switch (operation.opType()) {
                case INDEX:
                    Translog.Index index = (Translog.Index) operation;
                    Engine.Index engineIndex = IndexShard.prepareIndex(docMapper(index.type()), source(shardId.getIndexName(), index.type(), index.id(), index.source())
                                    .routing(index.routing()).parent(index.parent()).timestamp(index.timestamp()).ttl(index.ttl()),
                            index.seqNo(), index.version(), index.versionType().versionTypeForReplicationAndRecovery(), Engine.Operation.Origin.RECOVERY);
                    maybeAddMappingUpdate(engineIndex.type(), engineIndex.parsedDoc().dynamicMappingsUpdate(), engineIndex.id(), allowMappingUpdates);
                    if (logger.isTraceEnabled()) {
                        logger.trace("[translog] recover [index] op of [{}][{}]", index.type(), index.id());
                    }
                    index(engine, engineIndex);
                    break;
                case DELETE:
                    Translog.Delete delete = (Translog.Delete) operation;
                    Uid uid = Uid.createUid(delete.uid().text());
                    if (logger.isTraceEnabled()) {
                        logger.trace("[translog] recover [delete] op of [{}][{}]", uid.type(), uid.id());
                    }
<<<<<<< HEAD
                    Engine.Delete engineDelete = IndexShard.prepareDelete(uid.type(), uid.id(), delete.uid(), delete.seqNo(),
                            delete.version(), delete.versionType().versionTypeForReplicationAndRecovery(), Engine.Operation.Origin.RECOVERY);
                    engine.delete(engineDelete);
=======
                    final Engine.Delete engineDelete = new Engine.Delete(uid.type(), uid.id(), delete.uid(), delete.version(),
                            delete.versionType().versionTypeForReplicationAndRecovery(), Engine.Operation.Origin.RECOVERY, System.nanoTime(), false);
                    delete(engine, engineDelete);
>>>>>>> d3d57da8
                    break;
                default:
                    throw new IllegalStateException("No operation defined for [" + operation + "]");
            }
        } catch (ElasticsearchException e) {
            boolean hasIgnoreOnRecoveryException = false;
            ElasticsearchException current = e;
            while (true) {
                if (current instanceof IgnoreOnRecoveryEngineException) {
                    hasIgnoreOnRecoveryException = true;
                    break;
                }
                if (current.getCause() instanceof ElasticsearchException) {
                    current = (ElasticsearchException) current.getCause();
                } else {
                    break;
                }
            }
            if (!hasIgnoreOnRecoveryException) {
                throw e;
            }
        }
        operationProcessed();
    }

    protected void index(Engine engine, Engine.Index engineIndex) {
        engine.index(engineIndex);
    }

    protected void delete(Engine engine, Engine.Delete engineDelete) {
        engine.delete(engineDelete);
    }


    /**
     * Called once for every processed operation by this recovery performer.
     * This can be used to get progress information on the translog execution.
     */
    protected void operationProcessed() {
        // noop
    }


    /**
     * Returns the recovered types modifying the mapping during the recovery
     */
    public Map<String, Mapping> getRecoveredTypes() {
        return recoveredTypes;
    }
}<|MERGE_RESOLUTION|>--- conflicted
+++ resolved
@@ -166,15 +166,9 @@
                     if (logger.isTraceEnabled()) {
                         logger.trace("[translog] recover [delete] op of [{}][{}]", uid.type(), uid.id());
                     }
-<<<<<<< HEAD
-                    Engine.Delete engineDelete = IndexShard.prepareDelete(uid.type(), uid.id(), delete.uid(), delete.seqNo(),
+                    final Engine.Delete engineDelete = IndexShard.prepareDelete(uid.type(), uid.id(), delete.uid(), delete.seqNo(),
                             delete.version(), delete.versionType().versionTypeForReplicationAndRecovery(), Engine.Operation.Origin.RECOVERY);
-                    engine.delete(engineDelete);
-=======
-                    final Engine.Delete engineDelete = new Engine.Delete(uid.type(), uid.id(), delete.uid(), delete.version(),
-                            delete.versionType().versionTypeForReplicationAndRecovery(), Engine.Operation.Origin.RECOVERY, System.nanoTime(), false);
                     delete(engine, engineDelete);
->>>>>>> d3d57da8
                     break;
                 default:
                     throw new IllegalStateException("No operation defined for [" + operation + "]");
