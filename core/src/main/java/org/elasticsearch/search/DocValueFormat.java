--- conflicted
+++ resolved
@@ -395,14 +395,6 @@
         }
 
         @Override
-<<<<<<< HEAD
-        public int hashCode() {
-            return Objects.hash(pattern);
-        }
-
-        @Override
-=======
->>>>>>> 8758c541
         public boolean equals(Object o) {
             if (this == o) {
                 return true;
@@ -413,13 +405,10 @@
             Decimal that = (Decimal) o;
             return Objects.equals(pattern, that.pattern);
         }
-<<<<<<< HEAD
-=======
 
         @Override
         public int hashCode() {
             return Objects.hash(pattern);
         }
->>>>>>> 8758c541
     }
 }